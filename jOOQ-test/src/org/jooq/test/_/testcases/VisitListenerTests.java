--- conflicted
+++ resolved
@@ -1,442 +1,431 @@
-/**
- * Copyright (c) 2009-2013, Lukas Eder, lukas.eder@gmail.com
- * All rights reserved.
- *
- * This software is licensed to you under the Apache License, Version 2.0
- * (the "License"); You may obtain a copy of the License at
- *
- *   http://www.apache.org/licenses/LICENSE-2.0
- *
- * Redistribution and use in source and binary forms, with or without
- * modification, are permitted provided that the following conditions are met:
- *
- * . Redistributions of source code must retain the above copyright notice, this
- *   list of conditions and the following disclaimer.
- *
- * . Redistributions in binary form must reproduce the above copyright notice,
- *   this list of conditions and the following disclaimer in the documentation
- *   and/or other materials provided with the distribution.
- *
- * . Neither the name "jOOQ" nor the names of its contributors may be
- *   used to endorse or promote products derived from this software without
- *   specific prior written permission.
- *
- * THIS SOFTWARE IS PROVIDED BY THE COPYRIGHT HOLDERS AND CONTRIBUTORS "AS IS"
- * AND ANY EXPRESS OR IMPLIED WARRANTIES, INCLUDING, BUT NOT LIMITED TO, THE
- * IMPLIED WARRANTIES OF MERCHANTABILITY AND FITNESS FOR A PARTICULAR PURPOSE
- * ARE DISCLAIMED. IN NO EVENT SHALL THE COPYRIGHT OWNER OR CONTRIBUTORS BE
- * LIABLE FOR ANY DIRECT, INDIRECT, INCIDENTAL, SPECIAL, EXEMPLARY, OR
- * CONSEQUENTIAL DAMAGES (INCLUDING, BUT NOT LIMITED TO, PROCUREMENT OF
- * SUBSTITUTE GOODS OR SERVICES; LOSS OF USE, DATA, OR PROFITS; OR BUSINESS
- * INTERRUPTION) HOWEVER CAUSED AND ON ANY THEORY OF LIABILITY, WHETHER IN
- * CONTRACT, STRICT LIABILITY, OR TORT (INCLUDING NEGLIGENCE OR OTHERWISE)
- * ARISING IN ANY WAY OUT OF THE USE OF THIS SOFTWARE, EVEN IF ADVISED OF THE
- * POSSIBILITY OF SUCH DAMAGE.
- */
-package org.jooq.test._.testcases;
-
-import static java.util.Arrays.asList;
-import static org.jooq.Clause.SELECT;
-import static org.jooq.Clause.SELECT_WHERE;
-import static org.jooq.impl.DSL.inline;
-import static org.jooq.impl.DSL.select;
-import static org.jooq.impl.DSL.selectFrom;
-import static org.jooq.impl.DSL.selectOne;
-import static org.jooq.impl.DSL.trueCondition;
-import static org.junit.Assert.assertEquals;
-
-import java.sql.Date;
-import java.util.ArrayList;
-import java.util.HashMap;
-import java.util.List;
-import java.util.Map;
-
-import org.jooq.Clause;
-import org.jooq.Condition;
-import org.jooq.Field;
-import org.jooq.QueryPart;
-import org.jooq.Record1;
-import org.jooq.Record2;
-import org.jooq.Record3;
-import org.jooq.Record6;
-import org.jooq.Result;
-import org.jooq.Table;
-import org.jooq.TableRecord;
-import org.jooq.UpdatableRecord;
-import org.jooq.VisitContext;
-import org.jooq.impl.DefaultVisitListener;
-import org.jooq.test.BaseTest;
-import org.jooq.test.jOOQAbstractTest;
-
-import org.junit.Test;
-
-public class VisitListenerTests<
-    A    extends UpdatableRecord<A> & Record6<Integer, String, String, Date, Integer, ?>,
-    AP,
-    B    extends UpdatableRecord<B>,
-    S    extends UpdatableRecord<S> & Record1<String>,
-    B2S  extends UpdatableRecord<B2S> & Record3<String, Integer, Integer>,
-    BS   extends UpdatableRecord<BS>,
-    L    extends TableRecord<L> & Record2<String, String>,
-    X    extends TableRecord<X>,
-    DATE extends UpdatableRecord<DATE>,
-    BOOL extends UpdatableRecord<BOOL>,
-    D    extends UpdatableRecord<D>,
-    T    extends UpdatableRecord<T>,
-    U    extends TableRecord<U>,
-    UU   extends UpdatableRecord<UU>,
-    I    extends TableRecord<I>,
-    IPK  extends UpdatableRecord<IPK>,
-    T725 extends UpdatableRecord<T725>,
-    T639 extends UpdatableRecord<T639>,
-    T785 extends TableRecord<T785>>
-extends BaseTest<A, AP, B, S, B2S, BS, L, X, DATE, BOOL, D, T, U, UU, I, IPK, T725, T639, T785> {
-
-    public VisitListenerTests(jOOQAbstractTest<A, AP, B, S, B2S, BS, L, X, DATE, BOOL, D, T, U, UU, I, IPK, T725, T639, T785> delegate) {
-        super(delegate);
-    }
-
-    @Test
-    public void testVisitListener() throws Exception {
-
-        // No join with author table
-        Result<?> result1 =
-        create(new OnlyAuthorIDEqual1())
-            .select(TBook_ID())
-            .from(TBook())
-            .orderBy(TBook_ID())
-            .fetch();
-
-        assertEquals(2, result1.size());
-        assertEquals(asList(1, 2), result1.getValues(TBook_ID()));
-
-        // Additional predicates
-        Result<?> result2 =
-        create(new OnlyAuthorIDEqual1())
-            .select(TBook_ID())
-            .from(TBook())
-            .where(TBook_ID().in(BOOK_IDS))
-            .orderBy(TBook_ID())
-            .fetch();
-
-        assertEquals(2, result2.size());
-        assertEquals(asList(1, 2), result2.getValues(TBook_ID()));
-
-        // Join with author table
-        Result<?> result3 =
-        create(new OnlyAuthorIDEqual1())
-            .select(TBook_ID())
-            .from(TBook().join(TAuthor())
-                         .on(TBook_AUTHOR_ID().eq(TAuthor_ID())))
-            .orderBy(TBook_ID())
-            .fetch();
-
-        assertEquals(2, result3.size());
-        assertEquals(asList(1, 2), result3.getValues(TBook_ID()));
-
-        // Create a union of authors
-        Result<?> result4 =
-        create(new OnlyAuthorIDEqual1())
-            .select(TAuthor_ID())
-            .from(TAuthor())
-            .where(TAuthor_ID().eq(1))
-            .union(
-             select(TAuthor_ID())
-            .from(TAuthor())
-            .where(TAuthor_ID().ne(1)))
-            .union(
-             select(TAuthor_ID())
-            .from(TAuthor()))
-            .fetch();
-
-        assertEquals(1, result4.size());
-        assertEquals(1, (int) result4.getValue(0, TAuthor_ID()));
-
-        // Use nested selects
-        Result<?> result5 =
-        create(new OnlyAuthorIDEqual1())
-            .select(inline(1).as("value"))
-            .where(inline(2).in(select(TAuthor_ID()).from(TAuthor()).where(TAuthor_ID().eq(2))))
-            .union(
-             select(inline(2))
-            .whereExists(selectOne().from(TAuthor()).where(TAuthor_ID().eq(2))))
-            .union(
-             select(inline(3))
-            .from(selectFrom(TAuthor()).where(TAuthor_ID().eq(2))))
-            .fetch();
-
-        assertEquals(0, result5.size());
-
-        // Use aliased tables
-        Table<B> b = TBook().as("b");
-        Table<A> a1 = TAuthor().as("a1");
-        Table<A> a2 = TAuthor().as("a2");
-
-        Result<?> result6 =
-        create(new OnlyAuthorIDEqual1())
-            .select(b.field(TBook_ID()))
-            .from(b.join(a1)
-                   .on(b.field(TBook_AUTHOR_ID()).eq(a1.field(TAuthor_ID())))
-                   .leftOuterJoin(a2)
-                   .on(b.field(TBook_CO_AUTHOR_ID()).eq(a2.field(TAuthor_ID())))
-            )
-            .orderBy(b.field(TBook_ID()))
-            .fetch();
-
-        assertEquals(2, result6.size());
-        assertEquals(asList(1, 2), result6.getValues(TBook_ID()));
-    }
-
-    /**
-     * A key object to be used with {@link VisitContext#data()}
-     */
-    private enum DataKey {
-
-        /**
-         * The current nesting level.
-         * <p>
-         * <ul>
-         * <li>Top-level {@link Clause#SELECT} = 1</li>
-         * <li>Next-level {@link Clause#SELECT} = 2</li>
-         * <li>... etc</li>
-         * </ul>
-         */
-        NESTING_LEVEL,
-
-        /**
-         * Whether the current nesting level has predicates (i.e. a
-         * {@link Clause#SELECT_WHERE} is present).
-         * <p>
-         * This is needed to decide whether to render <code>WHERE</code> or
-         * <code>AND</code> in order to append more predicates.
-         */
-        SUBSELECT_HAS_PREDICATES,
-
-        /**
-         * The additional predicates that are supposed to be added to the
-         * {@link Clause#SELECT_WHERE}.
-         */
-        SUBSELECT_CONDITIONS
-    }
-
-    /**
-     * This sample visit listener restricts <code>T_AUTHOR.ID = 1</code> and
-     * <code>T_BOOK.AUTHOR_ID
-     * = 1</code>. It can do so in
-     * <ul>
-     * <li>Top-level selects</li>
-     * <li>Subselects (from set operations, such as unions)</li>
-     * <li>Nested selects</li>
-     * <li>Derived tables</li>
-     * <li>Aliased tables</li>
-     * </ul>
-     */
-    private class OnlyAuthorIDEqual1 extends DefaultVisitListener {
-
-        /**
-         * Extract the nesting level from the current {@link VisitContext}.
-         */
-        private int nestingLevel(VisitContext context) {
-            return nestingLevel(context, 0);
-        }
-
-        /**
-         * Increase or decrease the nesting level from the current
-         * {@link VisitContext}.
-         * <p>
-         * Possible values for <code>increase</code> are:
-         * <ul>
-         * <li><code>-1</code>: Decrease the level by one (leaving a subselect)</li>
-         * <li><code>0</code>: Leaving the level untouched</li>
-         * <li><code>1</code>: Increase the level by one (entering a subselect)</li>
-         * </ul>
-         */
-        private int nestingLevel(VisitContext context, int increase) {
-            Integer level = (Integer) context.data(DataKey.NESTING_LEVEL);
-            if (level == null) {
-                level = 0;
-            }
-
-            // Clean up the level that we're about to leave.
-            if (increase == -1) {
-                subselectHasPredicatesMap(context).remove(level);
-                subselectConditionMap(context).remove(level);
-            }
-
-            level += increase;
-            context.data(DataKey.NESTING_LEVEL, level);
-
-            // Initialise the new level that we're about to enter.
-            if (increase == 1) {
-                subselectHasPredicatesMap(context).put(level, false);
-                subselectConditionMap(context).put(level, new ArrayList<Condition>());
-            }
-
-            return level;
-        }
-
-        /**
-         * Lazy-initialise the per-level list of predicates to be added
-         * subselects.
-         */
-        @SuppressWarnings("unchecked")
-        private Map<Integer, List<Condition>> subselectConditionMap(VisitContext context) {
-            Map<Integer, List<Condition>> data = (Map<Integer, List<Condition>>) context.data(DataKey.SUBSELECT_CONDITIONS);
-            if (data == null) {
-                data = new HashMap<Integer, List<Condition>>();
-                context.data(DataKey.SUBSELECT_CONDITIONS, data);
-            }
-            return data;
-        }
-
-<<<<<<< HEAD
-        /**
-         * Access the list of predicates to be added to the current subselect
-         * level.
-         */
-=======
->>>>>>> 34d3a741
-        private List<Condition> subselectConditions(VisitContext context) {
-            return subselectConditionMap(context).get(nestingLevel(context));
-        }
-
-<<<<<<< HEAD
-        /**
-         * Lazy-initialise the per-level map for "has predicates" flags.
-         */
-=======
->>>>>>> 34d3a741
-        @SuppressWarnings("unchecked")
-        private Map<Integer, Boolean> subselectHasPredicatesMap(VisitContext context) {
-            Map<Integer, Boolean> data = (Map<Integer, Boolean>) context.data(DataKey.SUBSELECT_HAS_PREDICATES);
-            if (data == null) {
-                data = new HashMap<Integer, Boolean>();
-                context.data(DataKey.SUBSELECT_HAS_PREDICATES, data);
-            }
-            return data;
-        }
-
-<<<<<<< HEAD
-        /**
-         * Check whether the current subselect level already has predicates.
-         */
-=======
->>>>>>> 34d3a741
-        private boolean subselectHasPredicates(VisitContext context) {
-            return subselectHasPredicatesMap(context).get(nestingLevel(context));
-        }
-
-<<<<<<< HEAD
-        /**
-         * Indicate whether the current subselect level already has predicates.
-         */
-=======
->>>>>>> 34d3a741
-        private void subselectHasPredicates(VisitContext context, boolean value) {
-            subselectHasPredicatesMap(context).put(nestingLevel(context), value);
-        }
-
-        /**
-         * Retrieve all clauses for the current subselect level, starting with
-         * the last {@link Clause#SELECT}.
-         */
-        private List<Clause> subselectClauses(VisitContext context) {
-            List<Clause> result = asList(context.clauses());
-            return result.subList(result.lastIndexOf(SELECT), result.size() - 1);
-        }
-
-        @Override
-        public void clauseStart(VisitContext context) {
-
-            // Operating on RenderContext only, as we're using inline values
-            if (context.renderContext() == null)
-                return;
-
-            // Enter a new SELECT clause / nested select
-            if (context.clause() == SELECT) {
-                nestingLevel(context, 1);
-            }
-        }
-
-        @Override
-        public void clauseEnd(VisitContext context) {
-
-            // Operating on RenderContext only, as we're using inline values
-            if (context.renderContext() == null)
-                return;
-
-            // Append all collected predicates to the WHERE clause if any
-            if (context.clause() == SELECT_WHERE) {
-                List<Condition> conditions = subselectConditions(context);
-
-                if (conditions.size() > 0) {
-                    context.renderContext()
-                           .formatSeparator()
-                           .keyword(subselectHasPredicates(context) ? "and" : "where")
-                           .sql(" ");
-
-                    Condition condition = trueCondition();
-                    for (Condition c : conditions)
-                        condition = condition.and(c);
-
-                    context.renderContext().visit(condition);
-                }
-            }
-
-            // Leave a SELECT clause / nested select
-            if (context.clause() == SELECT) {
-                nestingLevel(context, -1);
-            }
-        }
-
-        @Override
-        public void visitEnd(VisitContext context) {
-
-            // Operating on RenderContext only, as we're using inline values
-            if (context.renderContext() == null)
-                return;
-
-            // Push conditions for BOOK and AUTHOR tables, if applicable
-            pushConditions(context, TBook(), TBook_AUTHOR_ID(), 1);
-            pushConditions(context, TAuthor(), TAuthor_ID(), 1);
-
-            // Check if we're rendering any condition within the WHERE clause
-            // In this case, we can be sure that jOOQ will render a WHERE keyword
-            if (context.queryPart() instanceof Condition) {
-                if (subselectClauses(context).contains(Clause.SELECT_WHERE)) {
-                    subselectHasPredicates(context, true);
-                }
-            }
-        }
-
-        private <E> void pushConditions(VisitContext context, Table<?> table, Field<E> field, E... values) {
-
-            // Check if we're visiting the given table
-            if (context.queryPart() == table) {
-
-                // ... and if we're in the context of the current subselect's
-                // FROM clause
-                if (subselectClauses(context).contains(Clause.SELECT_FROM)) {
-
-                    // If we're declaring a TABLE_ALIAS... (e.g. "T_BOOK" as "b")
-                    if (subselectClauses(context).contains(Clause.TABLE_ALIAS)) {
-                        QueryPart[] parts = context.queryParts();
-
-                        // ... move up the QueryPart visit path to find the
-                        // defining aliased table, and extract the aliased
-                        // field from it. (i.e. the "b" reference)
-                        for (int i = parts.length - 2; i >= 0; i--) {
-                            if (parts[i] instanceof Table) {
-                                field = ((Table<?>) parts[i]).field(field);
-                                break;
-                            }
-                        }
-                    }
-
-                    // Push a condition for the field of the (potentially aliased) table
-                    subselectConditions(context).add(field.in(values).or(field.isNull()));
-                }
-            }
-        }
-    }
-}+/**
+ * Copyright (c) 2009-2013, Lukas Eder, lukas.eder@gmail.com
+ * All rights reserved.
+ *
+ * This software is licensed to you under the Apache License, Version 2.0
+ * (the "License"); You may obtain a copy of the License at
+ *
+ *   http://www.apache.org/licenses/LICENSE-2.0
+ *
+ * Redistribution and use in source and binary forms, with or without
+ * modification, are permitted provided that the following conditions are met:
+ *
+ * . Redistributions of source code must retain the above copyright notice, this
+ *   list of conditions and the following disclaimer.
+ *
+ * . Redistributions in binary form must reproduce the above copyright notice,
+ *   this list of conditions and the following disclaimer in the documentation
+ *   and/or other materials provided with the distribution.
+ *
+ * . Neither the name "jOOQ" nor the names of its contributors may be
+ *   used to endorse or promote products derived from this software without
+ *   specific prior written permission.
+ *
+ * THIS SOFTWARE IS PROVIDED BY THE COPYRIGHT HOLDERS AND CONTRIBUTORS "AS IS"
+ * AND ANY EXPRESS OR IMPLIED WARRANTIES, INCLUDING, BUT NOT LIMITED TO, THE
+ * IMPLIED WARRANTIES OF MERCHANTABILITY AND FITNESS FOR A PARTICULAR PURPOSE
+ * ARE DISCLAIMED. IN NO EVENT SHALL THE COPYRIGHT OWNER OR CONTRIBUTORS BE
+ * LIABLE FOR ANY DIRECT, INDIRECT, INCIDENTAL, SPECIAL, EXEMPLARY, OR
+ * CONSEQUENTIAL DAMAGES (INCLUDING, BUT NOT LIMITED TO, PROCUREMENT OF
+ * SUBSTITUTE GOODS OR SERVICES; LOSS OF USE, DATA, OR PROFITS; OR BUSINESS
+ * INTERRUPTION) HOWEVER CAUSED AND ON ANY THEORY OF LIABILITY, WHETHER IN
+ * CONTRACT, STRICT LIABILITY, OR TORT (INCLUDING NEGLIGENCE OR OTHERWISE)
+ * ARISING IN ANY WAY OUT OF THE USE OF THIS SOFTWARE, EVEN IF ADVISED OF THE
+ * POSSIBILITY OF SUCH DAMAGE.
+ */
+package org.jooq.test._.testcases;
+
+import static java.util.Arrays.asList;
+import static org.jooq.Clause.SELECT;
+import static org.jooq.Clause.SELECT_WHERE;
+import static org.jooq.impl.DSL.inline;
+import static org.jooq.impl.DSL.select;
+import static org.jooq.impl.DSL.selectFrom;
+import static org.jooq.impl.DSL.selectOne;
+import static org.jooq.impl.DSL.trueCondition;
+import static org.junit.Assert.assertEquals;
+
+import java.sql.Date;
+import java.util.ArrayList;
+import java.util.HashMap;
+import java.util.List;
+import java.util.Map;
+
+import org.jooq.Clause;
+import org.jooq.Condition;
+import org.jooq.Field;
+import org.jooq.QueryPart;
+import org.jooq.Record1;
+import org.jooq.Record2;
+import org.jooq.Record3;
+import org.jooq.Record6;
+import org.jooq.Result;
+import org.jooq.Table;
+import org.jooq.TableRecord;
+import org.jooq.UpdatableRecord;
+import org.jooq.VisitContext;
+import org.jooq.impl.DefaultVisitListener;
+import org.jooq.test.BaseTest;
+import org.jooq.test.jOOQAbstractTest;
+
+import org.junit.Test;
+
+public class VisitListenerTests<
+    A    extends UpdatableRecord<A> & Record6<Integer, String, String, Date, Integer, ?>,
+    AP,
+    B    extends UpdatableRecord<B>,
+    S    extends UpdatableRecord<S> & Record1<String>,
+    B2S  extends UpdatableRecord<B2S> & Record3<String, Integer, Integer>,
+    BS   extends UpdatableRecord<BS>,
+    L    extends TableRecord<L> & Record2<String, String>,
+    X    extends TableRecord<X>,
+    DATE extends UpdatableRecord<DATE>,
+    BOOL extends UpdatableRecord<BOOL>,
+    D    extends UpdatableRecord<D>,
+    T    extends UpdatableRecord<T>,
+    U    extends TableRecord<U>,
+    UU   extends UpdatableRecord<UU>,
+    I    extends TableRecord<I>,
+    IPK  extends UpdatableRecord<IPK>,
+    T725 extends UpdatableRecord<T725>,
+    T639 extends UpdatableRecord<T639>,
+    T785 extends TableRecord<T785>>
+extends BaseTest<A, AP, B, S, B2S, BS, L, X, DATE, BOOL, D, T, U, UU, I, IPK, T725, T639, T785> {
+
+    public VisitListenerTests(jOOQAbstractTest<A, AP, B, S, B2S, BS, L, X, DATE, BOOL, D, T, U, UU, I, IPK, T725, T639, T785> delegate) {
+        super(delegate);
+    }
+
+    @Test
+    public void testVisitListener() throws Exception {
+
+        // No join with author table
+        Result<?> result1 =
+        create(new OnlyAuthorIDEqual1())
+            .select(TBook_ID())
+            .from(TBook())
+            .orderBy(TBook_ID())
+            .fetch();
+
+        assertEquals(2, result1.size());
+        assertEquals(asList(1, 2), result1.getValues(TBook_ID()));
+
+        // Additional predicates
+        Result<?> result2 =
+        create(new OnlyAuthorIDEqual1())
+            .select(TBook_ID())
+            .from(TBook())
+            .where(TBook_ID().in(BOOK_IDS))
+            .orderBy(TBook_ID())
+            .fetch();
+
+        assertEquals(2, result2.size());
+        assertEquals(asList(1, 2), result2.getValues(TBook_ID()));
+
+        // Join with author table
+        Result<?> result3 =
+        create(new OnlyAuthorIDEqual1())
+            .select(TBook_ID())
+            .from(TBook().join(TAuthor())
+                         .on(TBook_AUTHOR_ID().eq(TAuthor_ID())))
+            .orderBy(TBook_ID())
+            .fetch();
+
+        assertEquals(2, result3.size());
+        assertEquals(asList(1, 2), result3.getValues(TBook_ID()));
+
+        // Create a union of authors
+        Result<?> result4 =
+        create(new OnlyAuthorIDEqual1())
+            .select(TAuthor_ID())
+            .from(TAuthor())
+            .where(TAuthor_ID().eq(1))
+            .union(
+             select(TAuthor_ID())
+            .from(TAuthor())
+            .where(TAuthor_ID().ne(1)))
+            .union(
+             select(TAuthor_ID())
+            .from(TAuthor()))
+            .fetch();
+
+        assertEquals(1, result4.size());
+        assertEquals(1, (int) result4.getValue(0, TAuthor_ID()));
+
+        // Use nested selects
+        Result<?> result5 =
+        create(new OnlyAuthorIDEqual1())
+            .select(inline(1).as("value"))
+            .where(inline(2).in(select(TAuthor_ID()).from(TAuthor()).where(TAuthor_ID().eq(2))))
+            .union(
+             select(inline(2))
+            .whereExists(selectOne().from(TAuthor()).where(TAuthor_ID().eq(2))))
+            .union(
+             select(inline(3))
+            .from(selectFrom(TAuthor()).where(TAuthor_ID().eq(2))))
+            .fetch();
+
+        assertEquals(0, result5.size());
+
+        // Use aliased tables
+        Table<B> b = TBook().as("b");
+        Table<A> a1 = TAuthor().as("a1");
+        Table<A> a2 = TAuthor().as("a2");
+
+        Result<?> result6 =
+        create(new OnlyAuthorIDEqual1())
+            .select(b.field(TBook_ID()))
+            .from(b.join(a1)
+                   .on(b.field(TBook_AUTHOR_ID()).eq(a1.field(TAuthor_ID())))
+                   .leftOuterJoin(a2)
+                   .on(b.field(TBook_CO_AUTHOR_ID()).eq(a2.field(TAuthor_ID())))
+            )
+            .orderBy(b.field(TBook_ID()))
+            .fetch();
+
+        assertEquals(2, result6.size());
+        assertEquals(asList(1, 2), result6.getValues(TBook_ID()));
+    }
+
+    /**
+     * A key object to be used with {@link VisitContext#data()}
+     */
+    private enum DataKey {
+
+        /**
+         * The current nesting level.
+         * <p>
+         * <ul>
+         * <li>Top-level {@link Clause#SELECT} = 1</li>
+         * <li>Next-level {@link Clause#SELECT} = 2</li>
+         * <li>... etc</li>
+         * </ul>
+         */
+        NESTING_LEVEL,
+
+        /**
+         * Whether the current nesting level has predicates (i.e. a
+         * {@link Clause#SELECT_WHERE} is present).
+         * <p>
+         * This is needed to decide whether to render <code>WHERE</code> or
+         * <code>AND</code> in order to append more predicates.
+         */
+        SUBSELECT_HAS_PREDICATES,
+
+        /**
+         * The additional predicates that are supposed to be added to the
+         * {@link Clause#SELECT_WHERE}.
+         */
+        SUBSELECT_CONDITIONS
+    }
+
+    /**
+     * This sample visit listener restricts <code>T_AUTHOR.ID = 1</code> and
+     * <code>T_BOOK.AUTHOR_ID
+     * = 1</code>. It can do so in
+     * <ul>
+     * <li>Top-level selects</li>
+     * <li>Subselects (from set operations, such as unions)</li>
+     * <li>Nested selects</li>
+     * <li>Derived tables</li>
+     * <li>Aliased tables</li>
+     * </ul>
+     */
+    private class OnlyAuthorIDEqual1 extends DefaultVisitListener {
+
+        /**
+         * Extract the nesting level from the current {@link VisitContext}.
+         */
+        private int nestingLevel(VisitContext context) {
+            return nestingLevel(context, 0);
+        }
+
+        /**
+         * Increase or decrease the nesting level from the current
+         * {@link VisitContext}.
+         * <p>
+         * Possible values for <code>increase</code> are:
+         * <ul>
+         * <li><code>-1</code>: Decrease the level by one (leaving a subselect)</li>
+         * <li><code>0</code>: Leaving the level untouched</li>
+         * <li><code>1</code>: Increase the level by one (entering a subselect)</li>
+         * </ul>
+         */
+        private int nestingLevel(VisitContext context, int increase) {
+            Integer level = (Integer) context.data(DataKey.NESTING_LEVEL);
+            if (level == null) {
+                level = 0;
+            }
+
+            // Clean up the level that we're about to leave.
+            if (increase == -1) {
+                subselectHasPredicatesMap(context).remove(level);
+                subselectConditionMap(context).remove(level);
+            }
+
+            level += increase;
+            context.data(DataKey.NESTING_LEVEL, level);
+
+            // Initialise the new level that we're about to enter.
+            if (increase == 1) {
+                subselectHasPredicatesMap(context).put(level, false);
+                subselectConditionMap(context).put(level, new ArrayList<Condition>());
+            }
+
+            return level;
+        }
+
+        /**
+         * Lazy-initialise the per-level list of predicates to be added
+         * subselects.
+         */
+        @SuppressWarnings("unchecked")
+        private Map<Integer, List<Condition>> subselectConditionMap(VisitContext context) {
+            Map<Integer, List<Condition>> data = (Map<Integer, List<Condition>>) context.data(DataKey.SUBSELECT_CONDITIONS);
+            if (data == null) {
+                data = new HashMap<Integer, List<Condition>>();
+                context.data(DataKey.SUBSELECT_CONDITIONS, data);
+            }
+            return data;
+        }
+
+        /**
+         * Access the list of predicates to be added to the current subselect
+         * level.
+         */
+        private List<Condition> subselectConditions(VisitContext context) {
+            return subselectConditionMap(context).get(nestingLevel(context));
+        }
+
+        /**
+         * Lazy-initialise the per-level map for "has predicates" flags.
+         */
+        @SuppressWarnings("unchecked")
+        private Map<Integer, Boolean> subselectHasPredicatesMap(VisitContext context) {
+            Map<Integer, Boolean> data = (Map<Integer, Boolean>) context.data(DataKey.SUBSELECT_HAS_PREDICATES);
+            if (data == null) {
+                data = new HashMap<Integer, Boolean>();
+                context.data(DataKey.SUBSELECT_HAS_PREDICATES, data);
+            }
+            return data;
+        }
+
+        /**
+         * Check whether the current subselect level already has predicates.
+         */
+        private boolean subselectHasPredicates(VisitContext context) {
+            return subselectHasPredicatesMap(context).get(nestingLevel(context));
+        }
+
+        /**
+         * Indicate whether the current subselect level already has predicates.
+         */
+        private void subselectHasPredicates(VisitContext context, boolean value) {
+            subselectHasPredicatesMap(context).put(nestingLevel(context), value);
+        }
+
+        /**
+         * Retrieve all clauses for the current subselect level, starting with
+         * the last {@link Clause#SELECT}.
+         */
+        private List<Clause> subselectClauses(VisitContext context) {
+            List<Clause> result = asList(context.clauses());
+            return result.subList(result.lastIndexOf(SELECT), result.size() - 1);
+        }
+
+        @Override
+        public void clauseStart(VisitContext context) {
+
+            // Operating on RenderContext only, as we're using inline values
+            if (context.renderContext() == null)
+                return;
+
+            // Enter a new SELECT clause / nested select
+            if (context.clause() == SELECT) {
+                nestingLevel(context, 1);
+            }
+        }
+
+        @Override
+        public void clauseEnd(VisitContext context) {
+
+            // Operating on RenderContext only, as we're using inline values
+            if (context.renderContext() == null)
+                return;
+
+            // Append all collected predicates to the WHERE clause if any
+            if (context.clause() == SELECT_WHERE) {
+                List<Condition> conditions = subselectConditions(context);
+
+                if (conditions.size() > 0) {
+                    context.renderContext()
+                           .formatSeparator()
+                           .keyword(subselectHasPredicates(context) ? "and" : "where")
+                           .sql(" ");
+
+                    Condition condition = trueCondition();
+                    for (Condition c : conditions)
+                        condition = condition.and(c);
+
+                    context.renderContext().visit(condition);
+                }
+            }
+
+            // Leave a SELECT clause / nested select
+            if (context.clause() == SELECT) {
+                nestingLevel(context, -1);
+            }
+        }
+
+        @Override
+        public void visitEnd(VisitContext context) {
+
+            // Operating on RenderContext only, as we're using inline values
+            if (context.renderContext() == null)
+                return;
+
+            // Push conditions for BOOK and AUTHOR tables, if applicable
+            pushConditions(context, TBook(), TBook_AUTHOR_ID(), 1);
+            pushConditions(context, TAuthor(), TAuthor_ID(), 1);
+
+            // Check if we're rendering any condition within the WHERE clause
+            // In this case, we can be sure that jOOQ will render a WHERE keyword
+            if (context.queryPart() instanceof Condition) {
+                if (subselectClauses(context).contains(Clause.SELECT_WHERE)) {
+                    subselectHasPredicates(context, true);
+                }
+            }
+        }
+
+        private <E> void pushConditions(VisitContext context, Table<?> table, Field<E> field, E... values) {
+
+            // Check if we're visiting the given table
+            if (context.queryPart() == table) {
+
+                // ... and if we're in the context of the current subselect's
+                // FROM clause
+                if (subselectClauses(context).contains(Clause.SELECT_FROM)) {
+
+                    // If we're declaring a TABLE_ALIAS... (e.g. "T_BOOK" as "b")
+                    if (subselectClauses(context).contains(Clause.TABLE_ALIAS)) {
+                        QueryPart[] parts = context.queryParts();
+
+                        // ... move up the QueryPart visit path to find the
+                        // defining aliased table, and extract the aliased
+                        // field from it. (i.e. the "b" reference)
+                        for (int i = parts.length - 2; i >= 0; i--) {
+                            if (parts[i] instanceof Table) {
+                                field = ((Table<?>) parts[i]).field(field);
+                                break;
+                            }
+                        }
+                    }
+
+                    // Push a condition for the field of the (potentially aliased) table
+                    subselectConditions(context).add(field.in(values).or(field.isNull()));
+                }
+            }
+        }
+    }
+}
+