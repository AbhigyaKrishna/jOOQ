--- conflicted
+++ resolved
@@ -529,13 +529,8 @@
             final String name = column.getQualifiedOutputName();
 
             out.tab(1).javadoc("Setter for <code>%s</code>. %s", name, comment);
-<<<<<<< HEAD
             out.tab(1).overrideIf(generateInterfaces() && !generateImmutablePojos());
-            out.tab(1).println("public void %s(%s value) {", setter, type);
-=======
-            out.tab(1).overrideIf(generateInterfaces());
             out.tab(1).println("public %s %s(%s value) {", setterReturnType, setter, type);
->>>>>>> a91df2a2
             out.tab(2).println("setValue(%s, value);", i);
             if (fluentSetters())
                 out.tab(2).println("return this;");
@@ -701,15 +696,10 @@
             final String type = getJavaType((column).getType());
             final String name = column.getQualifiedOutputName();
 
-<<<<<<< HEAD
             if (!generateImmutablePojos()) {
                 out.tab(1).javadoc("Setter for <code>%s</code>. %s", name, comment);
-                out.tab(1).println("public void %s(%s value);", setter, type);
-            }
-=======
-            out.tab(1).javadoc("Setter for <code>%s</code>. %s", name, comment);
-            out.tab(1).println("public %s %s(%s value);", setterReturnType, setter, type);
->>>>>>> a91df2a2
+                out.tab(1).println("public %s %s(%s value);", setterReturnType, setter, type);
+            }
 
             out.tab(1).javadoc("Getter for <code>%s</code>. %s", name, comment);
             printColumnJPAAnnotation(out, column);
